--- conflicted
+++ resolved
@@ -3,11 +3,7 @@
   "workspaces": {
     "": {
       "dependencies": {
-<<<<<<< HEAD
-        "@rhinestone/shared-configs": "1.1.2",
         "permissionless": "^0.2.54",
-=======
->>>>>>> 1ca5a27c
         "viem": "^2.28.0",
       },
       "devDependencies": {
