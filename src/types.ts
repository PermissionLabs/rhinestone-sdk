import type { Account, Address, Chain, Hex } from 'viem'
import type { WebAuthnAccount } from 'viem/account-abstraction'
import type { EnableSessionData } from './modules/validators/smart-sessions'

type AccountType = 'safe' | 'nexus' | 'kernel' | 'startale'

interface AccountProviderConfig {
  type: AccountType
}

interface OwnableValidatorConfig {
  type: 'ecdsa'
  accounts: Account[]
  threshold?: number
}

interface WebauthnValidatorConfig {
  type: 'passkey'
  account: WebAuthnAccount
}

interface MultiFactorValidatorConfig {
  type: 'multi-factor'
  validators: (OwnableValidatorConfig | WebauthnValidatorConfig)[]
  threshold?: number
}

interface ProviderConfig {
  type: 'alchemy'
  apiKey: string
}

interface BundlerConfig {
  type: 'pimlico' | 'biconomy'
  apiKey: string
}

interface PaymasterConfig {
  type: 'pimlico' | 'biconomy'
  apiKey: string
}

type OwnerSet =
  | OwnableValidatorConfig
  | WebauthnValidatorConfig
  | MultiFactorValidatorConfig

interface SudoPolicy {
  type: 'sudo'
}

interface UniversalActionPolicy {
  type: 'universal-action'
  valueLimitPerUse?: bigint
  rules: [UniversalActionPolicyParamRule, ...UniversalActionPolicyParamRule[]]
}

interface UniversalActionPolicyParamRule {
  condition: UniversalActionPolicyParamCondition
  calldataOffset: bigint
  usageLimit?: bigint
  referenceValue: Hex | bigint
}

type UniversalActionPolicyParamCondition =
  | 'equal'
  | 'greaterThan'
  | 'lessThan'
  | 'greaterThanOrEqual'
  | 'lessThanOrEqual'
  | 'notEqual'
  | 'inRange'

interface SpendingLimitsPolicy {
  type: 'spending-limits'
  limits: {
    token: Address
    amount: bigint
  }[]
}

interface TimeFramePolicy {
  type: 'time-frame'
  validUntil: number
  validAfter: number
}

interface UsageLimitPolicy {
  type: 'usage-limit'
  limit: bigint
}

interface ValueLimitPolicy {
  type: 'value-limit'
  limit: bigint
}

type Policy =
  | SudoPolicy
  | UniversalActionPolicy
  | SpendingLimitsPolicy
  | TimeFramePolicy
  | UsageLimitPolicy
  | ValueLimitPolicy

interface Action {
  target: Address
  selector: Hex
  policies?: [Policy, ...Policy[]]
}

interface Session {
  owners: OwnerSet
  policies?: [Policy, ...Policy[]]
  actions?: [Action, ...Action[]]
  salt?: Hex
  chain?: Chain
}

interface Recovery {
  guardians: Account[]
  threshold?: number
}

interface RhinestoneAccountConfig {
  account?: AccountProviderConfig
  owners: OwnerSet
  rhinestoneApiKey: string
  sessions?: Session[]
  recovery?: Recovery
  eoa?: Account
  provider?: ProviderConfig
  bundler?: BundlerConfig
  paymaster?: PaymasterConfig
}

type TokenSymbol = 'ETH' | 'WETH' | 'USDC' | 'USDT'

interface CallInput {
  to: Address | TokenSymbol
  data?: Hex
  value?: bigint
}

interface Call {
  to: Address
  data: Hex
  value: bigint
}

interface TokenRequest {
  address: Address | TokenSymbol
  amount: bigint
}

type OwnerSignerSet =
  | {
      type: 'owner'
      kind: 'ecdsa'
      accounts: Account[]
    }
  | {
      type: 'owner'
      kind: 'passkey'
      account: WebAuthnAccount
    }
  | {
      type: 'owner'
      kind: 'multi-factor'
      validators: (
        | {
            type: 'ecdsa'
            id: number | Hex
            accounts: Account[]
          }
        | {
            type: 'passkey'
            id: number | Hex
            account: WebAuthnAccount
          }
      )[]
    }

interface SessionSignerSet {
  type: 'session'
  session: Session
  enableData?: EnableSessionData
}

interface GuardiansSignerSet {
  type: 'guardians'
  guardians: Account[]
}

type SignerSet = OwnerSignerSet | SessionSignerSet | GuardiansSignerSet

interface BaseTransaction {
  calls: CallInput[]
  tokenRequests?: TokenRequest[]
  gasLimit?: bigint
  signers?: SignerSet
<<<<<<< HEAD
  sponsored?: boolean
=======
  eip7702InitSignature?: Hex
>>>>>>> 209025b4
}

interface SameChainTransaction extends BaseTransaction {
  chain: Chain
}

interface CrossChainTransaction extends BaseTransaction {
  sourceChains?: Chain[]
  targetChain: Chain
}

type Transaction = SameChainTransaction | CrossChainTransaction

export type {
  AccountType,
  RhinestoneAccountConfig,
  AccountProviderConfig,
  ProviderConfig,
  BundlerConfig,
  PaymasterConfig,
  Transaction,
  TokenSymbol,
  CallInput,
  Call,
  TokenRequest,
  OwnerSet,
  OwnableValidatorConfig,
  WebauthnValidatorConfig,
  MultiFactorValidatorConfig,
  SignerSet,
  Session,
  Recovery,
  Policy,
  UniversalActionPolicyParamCondition,
}<|MERGE_RESOLUTION|>--- conflicted
+++ resolved
@@ -199,11 +199,8 @@
   tokenRequests?: TokenRequest[]
   gasLimit?: bigint
   signers?: SignerSet
-<<<<<<< HEAD
   sponsored?: boolean
-=======
   eip7702InitSignature?: Hex
->>>>>>> 209025b4
 }
 
 interface SameChainTransaction extends BaseTransaction {
