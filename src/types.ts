--- conflicted
+++ resolved
@@ -7,18 +7,28 @@
 
 type AccountType = 'safe' | 'nexus' | 'kernel' | 'startale' | 'custom'
 
-<<<<<<< HEAD
 interface SafeAccount {
   type: 'safe'
   version?: '1.4.1'
   adapter?: '1.0.0' | '2.0.0'
-=======
-interface AccountProviderConfig {
-  type: AccountType
-  custom?: CustomAccountProviderConfig
-}
-
-interface CustomAccountProviderConfig {
+}
+
+interface NexusAccount {
+  type: 'nexus'
+  version?: '1.0.2' | '1.2.0' | 'rhinestone-1.0.0-beta' | 'rhinestone-1.0.0'
+}
+
+interface KernelAccount {
+  type: 'kernel'
+  version?: '3.1' | '3.2' | '3.3'
+}
+
+interface StartaleAccount {
+  type: 'startale'
+}
+
+interface CustomAccount {
+  type: 'custom'
   getDeployArgs: () => {
     factory: Address
     factoryData: Hex
@@ -41,21 +51,6 @@
   ) => Promise<Hex>
   getStubSignature: () => Promise<Hex>
   sign: (hash: Hex) => Promise<Hex>
->>>>>>> 1ca5a27c
-}
-
-interface NexusAccount {
-  type: 'nexus'
-  version?: '1.0.2' | '1.2.0' | 'rhinestone-1.0.0-beta' | 'rhinestone-1.0.0'
-}
-
-interface KernelAccount {
-  type: 'kernel'
-  version?: '3.1' | '3.2' | '3.3'
-}
-
-interface StartaleAccount {
-  type: 'startale'
 }
 
 type AccountProviderConfig =
@@ -63,6 +58,7 @@
   | NexusAccount
   | KernelAccount
   | StartaleAccount
+  | CustomAccount
 
 interface OwnableValidatorConfig {
   type: 'ecdsa' | 'ecdsa-v0'
