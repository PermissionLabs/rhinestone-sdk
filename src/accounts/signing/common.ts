import type { WebAuthnP256 } from 'ox'
import {
  type Account,
  type Address,
  type Chain,
  concat,
  encodeAbiParameters,
  type Hex,
  pad,
  toHex,
} from 'viem'
import type { WebAuthnAccount } from 'viem/account-abstraction'
import { isRip7212SupportedNetwork } from '../../modules'
import { getValidator } from '../../modules/validators/core'
import type { OwnerSet, SignerSet } from '../../types'
import {
  generateCredentialId,
  packSignature as packPasskeySignature,
  packSignatureV0 as packPasskeySignatureV0,
  parsePublicKey,
  parseSignature,
} from './passkeys'

function convertOwnerSetToSignerSet(owners: OwnerSet): SignerSet {
  switch (owners.type) {
    case 'ecdsa': {
      return {
        type: 'owner',
        kind: 'ecdsa',
        accounts: owners.accounts,
        module: owners.module,
      }
    }
    case 'ecdsa-v0': {
      return {
        type: 'owner',
        kind: 'ecdsa-v0',
        accounts: owners.accounts,
      }
    }
    case 'passkey': {
      return {
        type: 'owner',
        kind: 'passkey',
        accounts: owners.accounts,
        module: owners.module,
      }
    }
    case 'multi-factor': {
      return {
        type: 'owner',
        kind: 'multi-factor',
        validators: owners.validators.map((validator, index) => {
          switch (validator.type) {
            case 'ecdsa':
            case 'ecdsa-v0': {
              return {
                type: validator.type,
                id: index,
                accounts: validator.accounts,
                module: validator.module,
              }
            }
            case 'passkey': {
              return {
                type: 'passkey',
                id: index,
                accounts: validator.accounts,
                module: validator.module,
              }
            }
          }
        }),
      }
    }
  }
}

type SigningFunctions<T> = {
  signEcdsa: (account: Account, params: T, updateV: boolean) => Promise<Hex>
  signPasskey: (
    account: WebAuthnAccount,
    params: T,
  ) => Promise<{
    webauthn: WebAuthnP256.SignMetadata
    signature: Hex
  }>
}

async function signWithMultiFactorAuth<T>(
  signers: SignerSet & { type: 'owner'; kind: 'multi-factor' },
  chain: Chain,
  address: Address,
  params: T,
  signMain: (
    signers: SignerSet,
    chain: Chain,
    address: Address,
    params: T,
  ) => Promise<Hex>,
): Promise<Hex> {
  const signatures = await Promise.all(
    signers.validators.map(async (validator) => {
      if (validator === null) {
        return '0x'
      }
      const validatorSigners: SignerSet = convertOwnerSetToSignerSet(validator)
      return signMain(validatorSigners, chain, address, params)
    }),
  )

  const data = encodeAbiParameters(
    [
      {
        components: [
          {
            internalType: 'bytes32',
            name: 'packedValidatorAndId',
            type: 'bytes32',
          },
          { internalType: 'bytes', name: 'data', type: 'bytes' },
        ],
        name: 'validators',
        type: 'tuple[]',
      },
    ],
    [
      signers.validators.map((validator, index) => {
        const validatorModule = getValidator(validator)
        return {
          packedValidatorAndId: concat([
            pad(toHex(validator.id), {
              size: 12,
            }),
            validatorModule.address,
          ]),
          data: signatures[index],
        }
      }),
    ],
  )
  return data
}

async function signWithSession<T>(
  signers: SignerSet & { type: 'session' },
  chain: Chain,
  address: Address,
  params: T,
  signMain: (
    signers: SignerSet,
    chain: Chain,
    address: Address,
    params: T,
  ) => Promise<Hex>,
): Promise<Hex> {
  const sessionSigners: SignerSet = convertOwnerSetToSignerSet(
    signers.session.owners,
  )
  return signMain(sessionSigners, chain, address, params)
}

async function signWithGuardians<T>(
  signers: SignerSet & { type: 'guardians' },
  params: T,
  signingFunctions: SigningFunctions<T>,
): Promise<Hex> {
  const signatures = await Promise.all(
    signers.guardians.map((account) =>
      signingFunctions.signEcdsa(account, params, false),
    ),
  )
  return concat(signatures)
}

async function signWithOwners<T>(
  signers: SignerSet & { type: 'owner' },
  chain: Chain,
  address: Address,
  params: T,
  signingFunctions: SigningFunctions<T>,
  signMain: (
    signers: SignerSet,
    chain: Chain,
    address: Address,
    params: T,
  ) => Promise<Hex>,
): Promise<Hex> {
  switch (signers.kind) {
<<<<<<< HEAD
    case 'ecdsa': {
      // Ownable validator uses `v` value to determine which validation mode to use
      const updateV =
        !signers.module ||
        signers.module?.toLowerCase() ===
          '0x000000000013fdb5234e4e3162a810f54d9f7e98'
=======
    case 'ecdsa':
    case 'ecdsa-v0': {
>>>>>>> 1ca5a27c
      const signatures = await Promise.all(
        signers.accounts.map((account) =>
          signingFunctions.signEcdsa(account, params, updateV),
        ),
      )
      return concat(signatures)
    }
    case 'passkey': {
      const signatures = await Promise.all(
        signers.accounts.map((account) =>
          signingFunctions.signPasskey(account, params),
        ),
      )
      const usePrecompile = isRip7212SupportedNetwork(chain)
      const credIds = signers.accounts.map((account) => {
        const publicKey = account.publicKey
        const { x, y } = parsePublicKey(publicKey)
        return generateCredentialId(x, y, address)
      })
      const webAuthns = signatures.map((signature) => {
        const { r, s } = parseSignature(signature.signature)
        return {
          authenticatorData: signature.webauthn.authenticatorData,
          clientDataJSON: signature.webauthn.clientDataJSON,
          challengeIndex: BigInt(signature.webauthn.challengeIndex),
          typeIndex: BigInt(signature.webauthn.typeIndex),
          r,
          s,
        }
      })
      // Legacy WebAuthn validator
      if (
        signers.module?.toLowerCase() ===
        '0x0000000000578c4cb0e472a5462da43c495c3f33'
      ) {
        return packPasskeySignatureV0(webAuthns[0], usePrecompile)
      }
      return packPasskeySignature(credIds, usePrecompile, webAuthns)
    }
    case 'multi-factor': {
      return signWithMultiFactorAuth(signers, chain, address, params, signMain)
    }
    default: {
      throw new Error('Unsupported owner kind')
    }
  }
}

export {
  convertOwnerSetToSignerSet,
  signWithMultiFactorAuth,
  signWithSession,
  signWithGuardians,
  signWithOwners,
  type SigningFunctions,
}<|MERGE_RESOLUTION|>--- conflicted
+++ resolved
@@ -187,17 +187,13 @@
   ) => Promise<Hex>,
 ): Promise<Hex> {
   switch (signers.kind) {
-<<<<<<< HEAD
-    case 'ecdsa': {
+    case 'ecdsa':
+    case 'ecdsa-v0': {
       // Ownable validator uses `v` value to determine which validation mode to use
       const updateV =
         !signers.module ||
         signers.module?.toLowerCase() ===
           '0x000000000013fdb5234e4e3162a810f54d9f7e98'
-=======
-    case 'ecdsa':
-    case 'ecdsa-v0': {
->>>>>>> 1ca5a27c
       const signatures = await Promise.all(
         signers.accounts.map((account) =>
           signingFunctions.signEcdsa(account, params, updateV),
