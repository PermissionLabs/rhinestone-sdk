--- conflicted
+++ resolved
@@ -135,12 +135,9 @@
     sponsored,
     eip7702InitSignature,
     settlementLayers,
-<<<<<<< HEAD
-    lockFunds,
-=======
     sourceAssets,
     feeAsset,
->>>>>>> 043dff00
+    lockFunds,
   } = getTransactionParams(transaction)
   const accountAddress = getAddress(config)
 
@@ -171,12 +168,9 @@
       sponsored ?? false,
       eip7702InitSignature,
       settlementLayers,
-<<<<<<< HEAD
-      lockFunds,
-=======
       sourceAssets,
       feeAsset,
->>>>>>> 043dff00
+      lockFunds,
     )
   }
 
@@ -397,12 +391,9 @@
   const sponsored = transaction.sponsored
   const gasLimit = transaction.gasLimit
   const settlementLayers = transaction.settlementLayers
-<<<<<<< HEAD
-  const lockFunds = transaction.lockFunds
-=======
   const sourceAssets = transaction.sourceAssets
   const feeAsset = transaction.feeAsset
->>>>>>> 043dff00
+  const lockFunds = transaction.lockFunds
 
   const tokenRequests = getTokenRequests(
     sourceChains || [],
@@ -420,12 +411,9 @@
     eip7702InitSignature,
     gasLimit,
     settlementLayers,
-<<<<<<< HEAD
-    lockFunds,
-=======
     sourceAssets,
     feeAsset,
->>>>>>> 043dff00
+    lockFunds,
   }
 }
 
@@ -506,16 +494,11 @@
   tokenRequests: TokenRequest[],
   accountAddress: Address,
   isSponsored: boolean,
-<<<<<<< HEAD
-  eip7702InitSignature?: Hex,
-  settlementLayers?: SettlementLayer[],
-  lockFunds?: boolean,
-=======
   eip7702InitSignature: Hex | undefined,
   settlementLayers: SettlementLayer[] | undefined,
   sourceAssets: SourceAssetInput | undefined,
   feeAsset: Address | TokenSymbol | undefined,
->>>>>>> 043dff00
+  lockFunds?: boolean,
 ) {
   const calls = parseCalls(callInputs, targetChain.id)
   const accountAccessList = createAccountAccessList(sourceChains, sourceAssets)
@@ -543,12 +526,8 @@
     destinationGasUnits: gasLimit,
     accountAccessList,
     options: {
-<<<<<<< HEAD
       topupCompact: lockFunds ?? false,
-=======
-      topupCompact: false,
       feeToken: feeAsset,
->>>>>>> 043dff00
       sponsorSettings: {
         gasSponsored: isSponsored,
         bridgeFeesSponsored: isSponsored,
