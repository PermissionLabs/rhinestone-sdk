--- conflicted
+++ resolved
@@ -96,11 +96,8 @@
     settlementLayers?: SettlementLayer[]
     sourceAssets?: SourceAssetInput
     asUserOp?: boolean
-<<<<<<< HEAD
     lockFunds?: boolean
-=======
     feeAsset?: Address | TokenSymbol
->>>>>>> 043dff00
   },
 ) {
   const accountAddress = getAddress(config)
@@ -140,12 +137,9 @@
       options.signers,
       options.sponsored,
       options.settlementLayers,
-<<<<<<< HEAD
-      options.lockFunds,
-=======
       options.sourceAssets,
       options.feeAsset,
->>>>>>> 043dff00
+      options.lockFunds,
     )
   }
 }
@@ -199,12 +193,9 @@
   signers?: SignerSet,
   sponsored?: boolean,
   settlementLayers?: SettlementLayer[],
-<<<<<<< HEAD
-  lockFunds?: boolean,
-=======
   sourceAssets?: SourceAssetInput,
   feeAsset?: Address | TokenSymbol,
->>>>>>> 043dff00
+  lockFunds?: boolean,
 ) {
   const { intentRoute } = await prepareTransactionAsIntent(
     config,
@@ -217,12 +208,9 @@
     sponsored ?? false,
     undefined,
     settlementLayers,
-<<<<<<< HEAD
-    lockFunds,
-=======
     sourceAssets,
     feeAsset,
->>>>>>> 043dff00
+    lockFunds,
   )
   if (!intentRoute) {
     throw new OrderPathRequiredForIntentsError()
