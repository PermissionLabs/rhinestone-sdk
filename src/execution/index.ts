--- conflicted
+++ resolved
@@ -46,7 +46,6 @@
   config: RhinestoneAccountConfig,
   transaction: Transaction,
 ) {
-<<<<<<< HEAD
   const sourceChains =
     'chain' in transaction
       ? [transaction.chain]
@@ -62,36 +61,8 @@
     transaction.tokenRequests,
     transaction.signers,
     transaction.sponsored,
-  )
-=======
-  if ('chain' in transaction) {
-    // Same-chain transaction
-    return await sendTransactionInternal(
-      config,
-      [transaction.chain],
-      transaction.chain,
-      transaction.calls,
-      transaction.gasLimit,
-      transaction.tokenRequests,
-      transaction.signers,
-      transaction.sponsored,
-      transaction.settlementLayers,
-    )
-  } else {
-    // Cross-chain transaction
-    return await sendTransactionInternal(
-      config,
-      transaction.sourceChains || [],
-      transaction.targetChain,
-      transaction.calls,
-      transaction.gasLimit,
-      transaction.tokenRequests,
-      transaction.signers,
-      transaction.sponsored,
-      transaction.settlementLayers,
-    )
-  }
->>>>>>> 1ca5a27c
+    transaction.settlementLayers,
+  )
 }
 
 async function sendTransactionInternal(
@@ -103,11 +74,8 @@
   initialTokenRequests?: TokenRequest[],
   signers?: SignerSet,
   sponsored?: boolean,
-<<<<<<< HEAD
+  settlementLayers?: SettlementLayer[],
   asUserOp?: boolean,
-=======
-  settlementLayers?: SettlementLayer[],
->>>>>>> 1ca5a27c
 ) {
   const accountAddress = getAddress(config)
 
